# [PREVIEW] AWS CloudFormation Guard
A command line tool for validating AWS CloudFormation resources against policy.

## Table of Contents

* [About](#about)
* [Writing Rules](#writing-rules)
* [Troubleshooting](#troubleshooting)
* [Building And Running](#to-build-and-run)
* [Testing Code Changes](#to-test)

# About
```
CloudFormation Guard
Check CloudFormation templates against rules

USAGE:
    cfn-guard [FLAGS] --rule_set <RULE_SET_FILE> --template <TEMPLATE_FILE>

FLAGS:
    -h, --help             Prints help information
    -s, --strict-checks    Fail resources if they're missing the property that a rule checks
    -v                     Sets the level of verbosity - add v's to increase output
    -V, --version          Prints version information
    -w, --warn_only        Show results but return an exit code of 0 regardless of rule violations

OPTIONS:
    -r, --rule_set <RULE_SET_FILE>    Rules to check the template against
    -t, --template <TEMPLATE_FILE>    CloudFormation Template
```
`cfn-guard` is a tool for checking CloudFormation resources for properties using a light-weight, firewall-rule-like syntax.

As an example of how to use it, given a CloudFormation template:

```
 > cat ebs_volume_template.json
{
"Resources": {
    "NewVolume" : {
        "Type" : "AWS::EC2::Volume",
        "Properties" : {
            "Size" : 100,
            "Encrypted": false,
            "AvailabilityZone" : "us-east-1b"
        }
    },
    "NewVolume2" : {
        "Type" : "AWS::EC2::Volume",
        "Properties" : {
            "Size" : 99,
            "Encrypted": true,
            "AvailabilityZone" : "us-east-1b"
        }
    }
  }
}
```

And a Rules file

```
> cat ebs_volume_rule_set
let encryption_flag = true
let disallowed_azs = [us-east-1a,us-east-1b,us-east-1c]

AWS::EC2::Volume AvailabilityZone NOT_IN %disallowed_azs
AWS::EC2::Volume Encrypted != %encryption_flag
<<<<<<< HEAD
AWS::EC2::Volume Size == 101 |OR| AWS::EC2::Volume Size == 99 |OR| AWS::EC2::Volume Size >= 101
=======
AWS::EC2::Volume Size == 101 |OR| AWS::EC2::Volume Size == 99 |OR| AWS::EC2::Volume Size >= 100
>>>>>>> c8903853
AWS::IAM::Role AssumeRolePolicyDocument.Version == 2012-10-18
AWS::EC2::Volume AvailabilityZone != /us-east-.*/
```

You can check the compliance of that template with those rules:

```
> cfn-guard -t ebs_volume_template.json -r ebs_volume_rule_set
"[NewVolume2] failed because [AvailabilityZone] is [us-east-1b] and the pattern [us-east-.*] is not permitted"
"[NewVolume2] failed because [Size] is [99] and the permitted value is [>= 100]"
"[NewVolume2] failed because [Encrypted] is [true] and that value is not permitted"
"[NewVolume2] failed because [us-east-1b] is in [us-east-1a,us-east-1b,us-east-1c] which is not permitted for [AvailabilityZone]"
"[NewVolume] failed because [AvailabilityZone] is [us-east-1b] and the pattern [us-east-.*] is not permitted"
"[NewVolume] failed because [Size] is [100] and the permitted value is [101]"
"[NewVolume] failed because [Size] is [100] and the permitted value is [99]"
"[NewVolume] failed because [Size] is [100] and the permitted value is [>= 101]"
"[NewVolume] failed because [us-east-1b] is in [us-east-1a,us-east-1b,us-east-1c] which is not permitted for [AvailabilityZone]"
Number of failures: 7
```

We designed `cfn-guard` to be plugged into your build processes.  

If CloudFormation Guard validates the CloudFormation templates successfully, it gives you no output and an exit status (`$?` in bash) of `0`. If CloudFormation Guard identifies a rule violation, it gives you a count of the rule violations, an explanation for why the rules failed, and an exit status of `2`.  If there's a runtime error with the rule set or processing, it will exit with a `1`. 

If you want CloudFormation Guard to get the result of the rule check but still get an exit value of `0`, use the `-w` Warn flag.


# Writing Rules

## Basic syntax

We modeled `cfn-guard` rules on firewall rules.  They're easy to write and have a declarative syntax.

The most basic CloudFormation Guard rule has the form:

```
<CloudFormation Resource Type> <Property> == <Value>
```

The available operations are:

* `==` - Equal
* `!=` - Not Equal
* `<` - Less Than
* `>` - Greater Than
<<<<<<< HEAD
* `<=` - Less Than Or Equal To
* `>=` - Greater Than Or Equal To
=======
* `<=` - Less Than or Equal To
* `>=` - Greater Than or Equal To
>>>>>>> c8903853
* `IN` - In a list of form `[x, y, z]`
* `NOT_IN` - Not in a list of form `[x, y, z]` 

## Comments

Comments can be added to a rule set via the `#` operator:
```
# This is a comment
```


## Rule Logic

Each rule in a given rule set is implicitly `AND`'d to every other rule.

You can `OR` rules to provide alternate acceptable values of arbitrary types using `|OR|`:

``` 
AWS::EBS::Volume Size == 500 |OR| AWS::EBS::Volume AvailabiltyZone == us-east-1b
```

## Checking nested fields
Fields that are nested inside CloudFormation [resource properties](https://docs.aws.amazon.com/AWSCloudFormation/latest/UserGuide/aws-template-resource-type-ref.html) can be addressed using a dotted notation:

```
AWS::IAM::Role AssumeRolePolicyDocument.Statement.0.Principal.Service.0 == lambda.amazonaws.com
```

Note that the list-index syntax in that rule matches to a CloudFormation template with the following `Resources` section:

```
Resources:
  LambdaRoleHelper:
    Type: 'AWS::IAM::Role'
    Properties:
      AssumeRolePolicyDocument:
        Statement:
          - Effect: Allow
            Principal:
              Service:
                - lambda.amazonaws.com
```
## Wildcard Syntax

You can also refer to list items as wildcards (`*`).  Wildcards are a preprocessor macro that examines both the rules file and the template to expand the wildcards into lists of rules of the same length as those contained in the template that's being checked.

In other words, given a template of the form:
``` 
Resources:
  LambdaRoleHelper:
    Type: 'AWS::IAM::Role'
    Properties:
      AssumeRolePolicyDocument:
        Statement:
          - Effect: Allow
            Principal:
              Service:
                - lambda.amazonaws.com
          - Effect: Allow
            Principal:
              Service:
                - ec2.amazonaws.com
```
And a rule of the form:
```
AWS::IAM::Role AssumeRolePolicyDocument.Statement.*.Principal.Service.* == lambda.amazonaws.com
```

CloudFormation Guard will walk the template and internally convert the wildcard rule to:
```
AWS::IAM::Role AssumeRolePolicyDocument.Statement.0.Principal.Service.0 == lambda.amazonaws.com |OR| AWS::IAM::Role AssumeRolePolicyDocument.Statement.1.Principal.Service.0 == ec2.amazonaws.com
```

Note carefully the different semantic meanings between equality (`==`) and inequality (`!=`) with wildcards:

```
AWS::IAM::Role AssumeRolePolicyDocument.Statement.*.Principal.Service.* == lambda.amazonaws.com
```

means **"At least one item that matches those wildcards should match that value"** and is executed as a set of `OR` rules.

```
AWS::IAM::Role AssumeRolePolicyDocument.Statement.*.Principal.Service.* != lambda.amazonaws.com
```

means **"None of the items that those wildcards match should match that value"** and is executed as a set of `AND` rules.

To see how the rule is expanded at runtime, run with the `-v` flag and look for "Applying rule" in the output.

## Regular Expressions

You can also write rules to match against the [Rust Regex syntax](https://docs.rs/regex/1.2.0/regex/#syntax) which matches to the Perl Compatible Regular Expression (PCRE) syntax.

The form is `/<regex pattern>/` so:

``` 
AWS::IAM::Role AssumeRolePolicyDocument.Version == /(\d{5})-(\d{2})-(\d{2})/
AWS::EC2::Volume AvailabilityZone != /us-east-.*/
```

## Variable Syntax

You can also declare variables using a `let` syntax:

```
let <VAR NAME> = <list or scalar>
```

For example:

```
let size = 500
let azs = [us-east-1b, us-east-1b]
```

And then refer to those variables in rules using `%`:

```
AWS::EBS::Volume Size == %size
```

You can even reference **environment variables** using the Makefile-style notation: `%{Name}`

So you could rewrite the IAM Role rule above as:

```
AWS::IAM::Role AssumeRolePolicyDocument.Statement.0.Principal.Service.0 == %{IAM_PRIN}
```

And then invoke `cfn-guard` from the command line with that variable set:

``` 
IAM_PRIN=lambda.amazonaws.com cfn-guard -t iam_template -r iam_rule_set
```

Note:  All environment variables are available for use at runtime. They don't need to be explicitly set during the `cfn-guard` invocation.

## Custom Failure Messages

There is an optional field in the rule syntax where you can provide your own custom messages by adding `<<` and the message text to the end of the rule:

    AWS::EC2::Volume Encrypted == %encryption_flag << lorem ipsum

Also, it's important to remember that |OR| constructs are concatenations of discrete rules.  So

    AWS::EC2::Volume Size == 201 |OR| AWS::EC2::Volume Size == 199 << lorem ipsum
   
Would only return a custom message on the SECOND rule, not both.  If you want custom messages for both, you need to add the custom message to both sides of the `|OR|`:

    AWS::EC2::Volume Size == 201 << ipsum lorem |OR| AWS::EC2::Volume Size == 199 << lorem ipsum

Similarly, be careful when adding the same custom message to multiple rules.  It could obscure what the actual failures are.

For example, if you apply the following CloudFormation Guard rule set:

```
let allowed_azs = [us-east-1a,us-east-1b,us-east-1c]

AWS::EC2::Volume AvailabilityZone IN %allowed_azs
AWS::EC2::Volume AvailabilityZone == /.*d/
```

To Examples/ebs_volume_template.json.  `cfn-guard` would return:

```
"[NewVolume2] failed because [AvailabilityZone] is [us-west-2c] and the permitted pattern is [.*d]"
"[NewVolume2] failed because [us-west-2c] is not in [us-east-1a,us-east-1b,us-east-1c] for [AvailabilityZone]"
```

But if both rules have the same custom failure message:

``` 
AWS::EC2::Volume AvailabilityZone IN %allowed_azs << lorem ipsum
AWS::EC2::Volume AvailabilityZone == /.*d/ << lorem ipsum
```

The result looks like an erroneous repeat:
```
 "[NewVolume2] failed because [AvailabilityZone] is [us-west-2c] and lorem ipsum"
 "[NewVolume2] failed because [AvailabilityZone] is [us-west-2c] and lorem ipsum"
```
## Working with CloudFormation Intrinsic Functions
Because of the way YAML is parsed by serde_yaml, functions like `!GetAtt` are treated as comments and ignored. For example:
``` 
  NewVolume:
    Type: AWS::EC2::Volume
    Properties:
      Size: 512
      AvailabilityZone: !GetAtt [EC2Instance, AvailabilityZone]
```
Checked against the rule:
``` 
AWS::EC2::Volume AvailabilityZone == !GetAtt [EC2Instance, AvailabilityZone]
```
Results in a failure:
``` 
"[NewVolume] failed because [AvailabilityZone] is [[\"EC2Instance\",\"AvailabilityZone\"]] and the permitted value is [!GetAtt [EC2Instance, AvailabilityZone]]"
```
That effect, combined with the parser stripping out whitespace between values means that the rule would need to be written as:
``` 
AWS::EC2::Volume AvailabilityZone == ["EC2Instance","AvailabilityZone"]
```
where the values are quoted and with no space behind the `,` in order to match.

If you see something that should match but doesn't, the failure message (`[\"EC2Instance\",\"AvailabilityZone\"]`) will help you identify why. 

This last part about the stripped whitespace is also true for the JSON version of the `Fn::GetAtt` function:
``` 
{
"Resources": {
    "NewVolume" : {
        "Type" : "AWS::EC2::Volume",
        "Properties" : {
            "Size" : 100,
            "Encrypted": false,
            "AvailabilityZone" : { "Fn::GetAtt" : [ "EC2Instance", "AvailabilityZone" ] }
        }
    },
    "NewVolume2" : {
        "Type" : "AWS::EC2::Volume",
        "Properties" : {
            "Size" : 99,
            "Encrypted": true,
            "AvailabilityZone" : "us-east-1b"
        }
    }
  }
```
Which would fail with a message like:
```
"[NewVolume] failed because [AvailabilityZone] is [{\"Fn::GetAtt\":[\"EC2Instance\",\"AvailabilityZone\"]}] and the permitted value is [[\"EC2Instance\",\"AvailabilityZone\"]]"
```
In order to handle both cases in both template formats, use an `|OR|` rule like the following (without escaping the quotes and without interstitial whitespace):
``` 
AWS::EC2::Volume AvailabilityZone == ["EC2Instance","AvailabilityZone"] |OR| AWS::EC2::Volume AvailabilityZone == {"Fn::GetAtt":["EC2Instance","AvailabilityZone"]}
```

**When in doubt about how the YAML or JSON will get parsed, use `cfn-guard-rulegen` on the template you're checking.  It outputs in a form that adheres to the same properties of the parsers.**

``` 
⋊> cfn-guard-rulegen guard-test-ec2-dev.yaml
AWS::EC2::Instance SecurityGroups == ["InstanceSecurityGroup"]
AWS::EC2::Instance KeyName == KeyName
AWS::EC2::Volume AvailabilityZone == ["EC2Instance","AvailabilityZone"]
AWS::EC2::Volume Size == 512
AWS::EC2::Instance ImageId == LatestAmiId
AWS::EC2::SecurityGroup GroupDescription == Enable SSH access via custom port 33322
AWS::EC2::SecurityGroup SecurityGroupIngress == [{"CidrIp":"SSHLocation","FromPort":22,"IpProtocol":"tcp","ToPort":22}]
AWS::EC2::Instance InstanceType == t3.medium

⋊> cfn-guard-rulegen ebs_volume_template_example.json
AWS::EC2::Volume Size == 100 |OR| AWS::EC2::Volume Size == 99
AWS::EC2::Volume Encrypted == true |OR| AWS::EC2::Volume Encrypted == false
AWS::EC2::Volume AvailabilityZone == {"Fn::GetAtt":["EC2Instance","AvailabilityZone"]}
```
# Troubleshooting
`cfn-guard` is meant to be used as part of a tool chain.  It does not, for instance, check to see if the CloudFormation template presented to it is valid CloudFormation.  The [cfn-lint](https://github.com/aws-cloudformation/cfn-python-lint) tool already does a deep and thorough inspection of template structure and provides copious feedback to help users write high-quality templates.  

`cfn-guard` also does not put constraints on what types you're checking or the properties those types can be checked for.  That aspect can result in some confusion when you're hand-crafting rules and not getting the results you expected. 

The best way to see how the rule sets are been processed is to take advantage of the different logging levels (eg `-vvv`).  When logging is enabled, you can trace the entire execution and see how `cfn-guard` is working internally.

For instance, here's a simple template:

```
{
    "Resources": {
        "NewVolume" : {
            "Type" : "AWS::EC2::Volume",
            "Properties" : {
                "Size" : 101,
                "Encrypted": false,
                "AvailabilityZone" : "us-west-2b"
            }
        },
        "NewVolume2" : {
            "Type" : "AWS::EC2::Volume",
            "Properties" : {
                "Size" : 99,
                "Encrypted": false,
                "AvailabilityZone" : "us-west-2c"
            }
        }
    }
}
```
And a sample rule set:
```
let encryption_flag = true
AWS::EC2::Volume Encrypted == %encryption_flag
```
With the `-vvv` trace logging enabled, you can see how the assignment was parsed:
```
2020-06-27 13:18:00,097 DEBUG [cfn_guard::parser] Parsing 'let encryption_flag = true'
2020-06-27 13:18:00,112 DEBUG [cfn_guard::parser] line_type is Assignment
2020-06-27 13:18:00,122 TRACE [cfn_guard::parser] Parsed assignment's captures are: Captures(
    {
        0: Some(
            "let encryption_flag = true",
        ),
        "var_name": Some(
            "encryption_flag",
        ),
        "operator": Some(
            "=",
        ),
        "var_value": Some(
            "true",
        ),
    },
)
2020-06-27 13:18:00,122 TRACE [cfn_guard::parser] Inserting key: [encryption_flag], value: [true] into variables
```
And the rule:
```
2020-06-27 13:18:00,122 DEBUG [cfn_guard::parser] Parsing 'AWS::EC2::Volume Encrypted == %encryption_flag'
2020-06-27 13:18:00,134 DEBUG [cfn_guard::parser] line_type is Rule
2020-06-27 13:18:00,135 DEBUG [cfn_guard::parser] Line is an 'AND' rule
2020-06-27 13:18:00,135 TRACE [cfn_guard::parser] Entered destructure_rule
2020-06-27 13:18:00,154 TRACE [cfn_guard::parser] Parsed rule's captures are: Captures(
    {
        0: Some(
            "AWS::EC2::Volume Encrypted == %encryption_flag",
        ),
        "resource_type": Some(
            "AWS::EC2::Volume",
        ),
        "resource_property": Some(
            "Encrypted",
        ),
        "operator": Some(
            "==",
        ),
        "rule_value": Some(
            "%encryption_flag",
        ),
    },
)
2020-06-27 13:18:00,155 TRACE [cfn_guard::parser] Destructured rules are: [
    Rule {
        resource_type: "AWS::EC2::Volume",
        field: "Encrypted",
        operation: Require,
        value: "%encryption_flag",
        rule_vtype: Variable,
        custom_msg: None,
    },
]
2020-06-27 13:18:00,155 DEBUG [cfn_guard::parser] Parsed rule is: CompoundRule {
    compound_type: AND,
    rule_list: [
        Rule {
            resource_type: "AWS::EC2::Volume",
            field: "Encrypted",
            operation: Require,
            value: "%encryption_flag",
            rule_vtype: Variable,
            custom_msg: None,
        },
    ],
}
```
Whenever your rules aren't behaving as expected, this is great way to see why.


# To Build and Run

## Install Rust
See the instructions in the [top-level README](../README.md#install-rust).
  
## Run the tool
Open whatever shell you prefer (eg, `bash` on Mac/Linux or `cmd.exe` on Windows) and cd into the directory where the source has been downloaded.

### Using Cargo

With cargo, you can run right from the git directory, but it won't be as fast as a compiled build-release.

```
cargo run -- -t <CloudFormation Template> -r <Rules File>
```

(NOTE: The `--` in the middle is necessary to disambiguate whether the flags are being passed to Cargo or to the program)

### Building the binary

**NOTE: By default rust compiles to binaries for whatever platform you run the build on.  [You can cross-compile in rust](https://github.com/japaric/rust-cross), if you need to.**

#### Mac/Linux
Running

```
make
```

will compile the release binary and drop it in the `bin/` directory under the directory you compiled it in.

#### Windows
1. Run `cargo build --release`.
2. Run the binary with `target\release\cfn-guard.exe`

### Logging

If you'd like to see the logic `cfn-guard` is applying at runtime, there are a number of log levels you can access.

To increase the verbosity, simply add more v's to the verbosity flag (eg, -v, -vv, -vvv)

NOTE: The same log levels can be accessed either in the target binary or with `cargo run`

# To Test

If you modify the source and wish to run the unit tests, just do

```
cargo test
```

If you wish to use example CloudFormation templates and rule sets, please see the `Examples` directory.<|MERGE_RESOLUTION|>--- conflicted
+++ resolved
@@ -65,11 +65,7 @@
 
 AWS::EC2::Volume AvailabilityZone NOT_IN %disallowed_azs
 AWS::EC2::Volume Encrypted != %encryption_flag
-<<<<<<< HEAD
 AWS::EC2::Volume Size == 101 |OR| AWS::EC2::Volume Size == 99 |OR| AWS::EC2::Volume Size >= 101
-=======
-AWS::EC2::Volume Size == 101 |OR| AWS::EC2::Volume Size == 99 |OR| AWS::EC2::Volume Size >= 100
->>>>>>> c8903853
 AWS::IAM::Role AssumeRolePolicyDocument.Version == 2012-10-18
 AWS::EC2::Volume AvailabilityZone != /us-east-.*/
 ```
@@ -115,13 +111,8 @@
 * `!=` - Not Equal
 * `<` - Less Than
 * `>` - Greater Than
-<<<<<<< HEAD
 * `<=` - Less Than Or Equal To
 * `>=` - Greater Than Or Equal To
-=======
-* `<=` - Less Than or Equal To
-* `>=` - Greater Than or Equal To
->>>>>>> c8903853
 * `IN` - In a list of form `[x, y, z]`
 * `NOT_IN` - Not in a list of form `[x, y, z]` 
 
