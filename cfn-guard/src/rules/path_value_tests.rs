use std::convert::TryInto;

use crate::rules::exprs::{AccessClause, AccessQuery, FileLocation, GuardAccessClause, GuardClause, LetExpr, LetValue};
use crate::rules::path_value;

use super::*;

const SAMPLE_SINGLE: &str = r#"{
            "Resources": {
                "vpc": {
                    "Type": "AWS::EC2::VPC",
                    "Properties": {
                        "CidrBlock": "10.0.0.0/12"
                    }
                }
            }
        }"#;


const SAMPLE_MULTIPLE : &str = r#"{
            "Resources": {
                "vpc": {
                    "Type": "AWS::EC2::VPC",
                    "Properties": {
                        "CidrBlock": "10.0.0.0/12"
                    }
                },
                "routing": {
                    "Type": "AWS::EC2::Route",
                    "Properties": {
                        "Acls": [
                            {
                                "From": 0,
                                "To": 22,
                                "Allow": false
                            },
                            {
                                "From": 0,
                                "To": 23,
                                "Allow": false
                            }
                        ]
                    }
                }
            }
        }
        "#;

#[test]
fn path_value_equivalent() -> Result<(), Error> {
    let value = PathAwareValue::try_from(
        SAMPLE_SINGLE
    )?;

    let resources_path  = Path::try_from("/Resources")?;
    let vpc_path        = resources_path.extend_str("vpc");
    let vpc_type        = vpc_path.extend_str("Type");
    let vpc_props       = vpc_path.extend_str("Properties");
    let cidr_path       = vpc_props.extend_str("CidrBlock");

    let mut vpc_properties = indexmap::IndexMap::new();
    vpc_properties.insert(
        String::from("CidrBlock"),
        PathAwareValue::String((cidr_path.clone(), String::from("10.0.0.0/12")))
    );
    let vpc_properties = PathAwareValue::Map((vpc_props.clone(), MapValue {
        keys: vec![
            PathAwareValue::String(( cidr_path.clone(), String::from("CidrBlock")))
        ],
        values: vpc_properties
    }));
    let vpc_type_prop = PathAwareValue::String((vpc_type.clone(), String::from("AWS::EC2::VPC")));

    let mut vpc_block = indexmap::IndexMap::new();
    vpc_block.insert(String::from("Type"), vpc_type_prop);
    vpc_block.insert(String::from("Properties"), vpc_properties);

    let vpc = PathAwareValue::Map((
        vpc_path.clone(),
        MapValue {
            keys: vec![
                PathAwareValue::String((vpc_type.clone(), String::from("Type"))),
                PathAwareValue::String((vpc_props.clone(), String::from("Properties"))),
            ],
            values: vpc_block
        }));

    let mut resources = indexmap::IndexMap::new();
    resources.insert(String::from("vpc"), vpc);
    let resources = PathAwareValue::Map((
        resources_path.clone(),
        MapValue {
            keys: vec![
                PathAwareValue::String((vpc_path.clone(), String::from("vpc")))
            ],
            values: resources
        }));

    let mut top = indexmap::IndexMap::new();
    top.insert("Resources".to_string(), resources);
    let top = PathAwareValue::Map((
        Path::root(),
        MapValue {
            keys: vec![
                PathAwareValue::String((resources_path.clone(), "Resources".to_string()))
            ],
            values: top
        }));

    assert_eq!(top, value);
    Ok(())
}

struct DummyEval{}
impl EvaluationContext for DummyEval {
    fn resolve_variable(&self, variable: &str) -> crate::rules::Result<Vec<&PathAwareValue>> {
        unimplemented!()
    }

    fn rule_status(&self, rule_name: &str) -> crate::rules::Result<Status> {
        unimplemented!()
    }

    fn end_evaluation(&self, eval_type: EvaluationType, context: &str, msg: String, from: Option<PathAwareValue>, to: Option<PathAwareValue>, status: Option<Status>) {
    }

    fn start_evaluation(&self, eval_type: EvaluationType, context: &str) {
    }
}

#[test]
fn path_value_queries() -> Result<(), Error> {
    let resources = r#"{
      "Resources": {
       "NewSecurityGroupACA21D0A": {
            "Type": "AWS::EC2::SecurityGroup",
            "Properties": {
              "GroupDescription": "Allow ssh access to ec2 instances",
              "SecurityGroupEgress": [
                {
                  "CidrIp": "0.0.0.0/0",
                  "Description": "Allow all outbound traffic by default",
                  "IpProtocol": "-1"
                }
              ],
              "SecurityGroupIngress": [
                {
                  "CidrIp": "0.0.0.0/0",
                  "Description": "allow ssh access from the world",
                  "FromPort": 22,
                  "IpProtocol": "tcp",
                  "ToPort": 22
                }
              ],
              "VpcId": {
                "Ref": "TheVPC92636AB0"
              }
            },
            "Metadata": {
              "aws:cdk:path": "FtCdkSecurityGroupStack/NewSecurityGroup/Resource"
            }
        },
        "myInstanceUsingNewSG": {
          "Type": "AWS::EC2::Instance",
          "Properties": {
            "ImageId": " ami-0f5dbc86dd9cbf7a8",
            "InstanceType": "t2.micro",
            "NetworkInterfaces": [
              {
                "DeviceIndex": "0",
                "SubnetId": {
                  "Ref": "TheVPCapplicationSubnet1Subnet2149DB21"
                }
              }
            ],
            "SecurityGroupIds": [
              {
                "Fn::GetAtt": [
                  "NewSecurityGroupACA21D0A",
                  "GroupId"
                ]
              }
            ],
            "Tags": [
              {
                "Key": "Name",
                "Value": "my-new-ec2-myInstanceUsingNewSG"
              }
            ]
          },
          "Metadata": {
            "aws:cdk:path": "FtCdkSecurityGroupStack/myInstanceUsingNewSG"
          }
        }
      }
    }
    "#;

    let incoming = PathAwareValue::try_from(resources)?;
    let eval = DummyEval{};
    //
    // Select all resources that have security groups present as a property
    //
    let resources_with_sgs = AccessQuery::try_from(
        "Resources.*[ Properties.SecurityGroups EXISTS ]")?;
    let selected = incoming.select(resources_with_sgs.match_all, &resources_with_sgs.query, &eval)?;
    assert_eq!(selected.is_empty(), true);

    let resources_with_sgs = AccessQuery::try_from(
        "Resources.*[ Properties.SecurityGroupIds EXISTS ]")?;
    let selected = incoming.select(resources_with_sgs.match_all, &resources_with_sgs.query, &eval)?;
    assert_eq!(selected.is_empty(), false);

    let get_att_refs =
        r#"Resources.*[ Properties.SecurityGroupIds EXISTS ].Properties.SecurityGroupIds[ 'Fn::GetAtt' EXISTS ].'Fn::GetAtt'.*"#;
    let resources_with_sgs = AccessQuery::try_from(get_att_refs)?;
    let selected = incoming.select(resources_with_sgs.match_all, &resources_with_sgs.query, &eval)?;
    assert_eq!(selected.len(), 2);

    let get_att_refs =
        r#"SOME Resources.*.Properties.SecurityGroupIds[*].'Fn::GetAtt'.*"#;
    let resources_with_sgs = AccessQuery::try_from(get_att_refs)?;
    let selected = incoming.select(resources_with_sgs.match_all, &resources_with_sgs.query, &eval)?;
    assert_eq!(selected.len(), 2);
    println!("{:?}", selected);

    //
    // Assignments
    //
    let assignment = r#"let var = ANY Resources.*.Properties.SecurityGroupIds[*].'Fn::GetAtt'.*"#;
    let let_statement = LetExpr::try_from(assignment)?;
    println!("{:?}", let_statement);

    //
    // Clauses
    //
    let clause = "SOME Resources.*.Properties.SecurityGroupIds[*].'Fn::GetAtt'.* IN [/aa/, /bb/] #;";
    let clause_statement = GuardClause::try_from(clause)?;
    println!("{:?}", clause_statement);
    let expected = GuardClause::Clause(
        GuardAccessClause {
            negation: false,
            access_clause: AccessClause {
                query: AccessQuery {
                    query: vec![
                        QueryPart::Key(String::from("Resources")),
                        QueryPart::AllValues,
                        QueryPart::Key("Properties".to_string()),
                        QueryPart::Key("SecurityGroupIds".to_string()),
                        QueryPart::AllIndices,
                        QueryPart::Key("Fn::GetAtt".to_string()),
                        QueryPart::AllValues
                    ],
                    match_all: false
                },
                compare_with: Some(LetValue::Value(
                    Value::try_from("[/aa/, /bb/]")?
                )),
                location: FileLocation {
                    line: 1,
                    column: 1,
                    file_name: ""
                },
                comparator: (CmpOperator::In, false),
                custom_message: None
            }
        }
    );
    assert_eq!(expected, clause_statement);

    Ok(())
}

#[test]
fn some_filter_tests() -> Result<(), Error> {
    let query_str = r#"some Resources.*.Properties.SecurityGroups[*].'Fn::GetAtt'"#;
    let resources_str = r#"{
        Resources: {
            ec2: {
                Properties: {
                    SecurityGroups: ["sg-1234"]
                }
            },
            ec22: {
                Properties: {
                    SecurityGroups: [{ 'Fn::GetAtt': ["sg", "GroupId"] }]
                }
            }
        }
    }"#;
    let query = AccessQuery::try_from(query_str)?;
    let resources = PathAwareValue::try_from(resources_str)?;
    let dummy = DummyEval{};
    let selected = resources.select(
        query.match_all, &query.query, &dummy)?;
    assert_eq!(selected.len(), 1);
    Ok(())
<<<<<<< HEAD
=======
}

#[test]
fn it_support_evaluation_tests() -> Result<(), Error> {
    let tags = r#"Tags[ _ == { Key: "Hi", Value: "There" } ]"#;
    let parsed_tags = AccessQuery::try_from(tags)?;
    let values = r#"{
        Tags: [
            { Key: "Hi", Value: "There" },
            { Key: "NotHi", Value: "NotThere" }
        ]
    }"#;
    let parsed_values = PathAwareValue::try_from(values)?;
    let dummy = DummyEval{};
    let selected = parsed_values.select(parsed_tags.match_all, &parsed_tags.query, &dummy)?;
    println!("Selected = {:?}", selected);
    assert_eq!(selected.len(), 1);
    match selected[0] {
        PathAwareValue::Map((p, map)) => {
            assert_eq!(p, &Path::try_from("/Tags/0")?);
        },
        _ => unreachable!()
    }
    Ok(())
}

#[test]
fn map_keys_filter_test() -> Result<(), Error> {
    let condition_str = r#"{
        Condition: {
            'aws:SourceVpc': ['vpc-123454'],
            'aws:IsSecure': false
        }
    }"#;
    let value = PathAwareValue::try_from(condition_str)?;
    let selection_str = r#"Condition[ keys == /aws:[Ss]ource(Vpc|VPC|VpcE|VPCE)/ ]"#;
    let access = AccessQuery::try_from(selection_str)?;
    let dummy = DummyEval{};
    let selected = value.select(access.match_all, &access.query, &dummy)?;
    println!("Selected = {:?}", selected);
    assert_eq!(selected.len(), 1);
    let inner = selected[0];
    if let PathAwareValue::List((p, l)) = inner {
        assert_eq!(p, &Path::try_from("/Condition/aws:SourceVpc")?);
        assert_eq!(l.len(), 1);
        let inner = &l[0];
        if let PathAwareValue::String((p, v)) = inner {
            assert_eq!(p, &Path::try_from("/Condition/aws:SourceVpc/0")?);
            assert_eq!(v, "vpc-123454");
        }
    }
    Ok(())
>>>>>>> 8f546aaa
}<|MERGE_RESOLUTION|>--- conflicted
+++ resolved
@@ -295,8 +295,6 @@
         query.match_all, &query.query, &dummy)?;
     assert_eq!(selected.len(), 1);
     Ok(())
-<<<<<<< HEAD
-=======
 }
 
 #[test]
@@ -349,5 +347,4 @@
         }
     }
     Ok(())
->>>>>>> 8f546aaa
 }