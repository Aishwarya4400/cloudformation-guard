--- conflicted
+++ resolved
@@ -851,9 +851,6 @@
     }
 
     #[test]
-<<<<<<< HEAD
-    fn test_or_should_pass_numeric() {
-=======
     fn test_less_than_comparisson() {
         let template_file_contents = String::from(
             r#"{
@@ -1004,7 +1001,6 @@
     #[test]
     #[should_panic]
     fn test_non_numeric_value_comparisson_fail() {
->>>>>>> 4a735d20
         let template_file_contents = String::from(
             r#"{
             "Resources": {
@@ -1016,39 +1012,15 @@
                         "AvailabilityZone" : "us-east-1b",
                         "DeletionPolicy" : "Snapshot"
                     }
-<<<<<<< HEAD
-                },
-                "NewVolume2" : {
-                    "Type" : "AWS::EC2::Volume",
-                    "Properties" : {
-                        "Size" : 101,
-                        "Encrypted" : true,
-                        "AvailabilityZone" : "us-east-1b",
-                        "DeletionPolicy" : "Snapshot"
-                    }
-=======
->>>>>>> 4a735d20
                 }
             }
         }"#,
         );
         let rules_file_contents = String::from(
             r#"
-<<<<<<< HEAD
-AWS::EC2::Volume Size < 101 |OR| AWS::EC2::Volume Size <= 100 |OR| AWS::EC2::Volume Size >= 102"#,
-        );
-        assert_eq!(
-            cfn_guard::run_check(&template_file_contents, &rules_file_contents, true),
-            (vec![String::from("[NewVolume2] failed because [Size] is [101] and the permitted value is [< 101]"),
-                String::from("[NewVolume2] failed because [Size] is [101] and the permitted value is [<= 100]"),
-                String::from("[NewVolume2] failed because [Size] is [101] and the permitted value is [>= 102]"), ],
-             2)
-        );
-=======
 AWS::EC2::Volume Size < a"#,
         );
         cfn_guard::run_check(&template_file_contents, &rules_file_contents, true);
->>>>>>> 4a735d20
     }
 
     #[test]
